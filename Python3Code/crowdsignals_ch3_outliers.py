##############################################################
#                                                            #
#    Mark Hoogendoorn and Burkhardt Funk (2017)              #
#    Machine Learning for the Quantified Self                #
#    Springer                                                #
#    Chapter 3: Handling Noise and Missing Values            #
#                                                            #
##############################################################

from util.VisualizeDataset import VisualizeDataset
from Chapter3.OutlierDetection import DistributionBasedOutlierDetection
from Chapter3.OutlierDetection import DistanceBasedOutlierDetection
import sys
import copy
import pandas as pd
import numpy as np
from pathlib import Path
import argparse

# Set up file names and locations.
DATA_PATH = Path('./intermediate_datafiles/')
DATASET_FNAME = 'chapter2_result.csv'
RESULT_FNAME = 'chapter3_result_outliers.csv'

def print_flags():
    """
    Prints all entries in FLAGS variable.
    """
    for key, value in vars(FLAGS).items():
        print(key + ' : ' + str(value))

<<<<<<< HEAD
def main():
    # Set up file names and locations
    DATA_PATH = Path('./intermediate_datafiles/')
    DATASET_FILENAME = sys.argv[1] if len(sys.argv) > 1 else 'chapter2_result.csv'
    RESULT_FILENAME = sys.argv[2] if len(sys.argv) > 2 else 'chapter3_result_outliers.csv'

    # Import the data from the specified location and parse the date index
=======

def main():

    print_flags()
    # Next, import the data from the specified location and parse the date index.
>>>>>>> 8d5af3cb
    try:
        dataset = pd.read_csv(Path(DATA_PATH / DATASET_FILENAME), index_col=0)
        dataset.index = pd.to_datetime(dataset.index)
    except IOError as e:
        print('File not found, try to run the preceding crowdsignals scripts first!')
        raise e

<<<<<<< HEAD
    # Create an instance of visualization class to plot the results
    DataViz = VisualizeDataset(module_path=__file__)
=======
    # We'll create an instance of our visualization class to plot the results.
    DataViz = VisualizeDataset(__file__)


>>>>>>> 8d5af3cb

    # Step 1: See whether there are some outliers that need to be preferably removed

    # Set the columns to experiment on
    outlier_columns = ['acc_phone_x', 'light_phone_lux']
<<<<<<< HEAD

    # Create the outlier classes
    OutlierDistribution = DistributionBasedOutlierDetection()
    OutlierDistance = DistanceBasedOutlierDetection()

    # Investigate the approaches for the relevant attributes
    for col in outlier_columns:
        print(f"Applying outlier criteria for column {col}")

        # Try out all different approaches. The parameters for each approach have been optimized by visual inspection
        dataset = OutlierDistribution.chauvenet(data_table=dataset, col=col)
        DataViz.plot_binary_outliers(data_table=dataset, col=col, outlier_col=f'{col}_outlier')
        dataset = OutlierDistribution.mixture_model(data_table=dataset, col=col, components=3)
        DataViz.plot_dataset(data_table=dataset, columns=[col, col + '_mixture'], match=['exact', 'exact'],
                             display=['line', 'points'])

        # This step requires:
        # n_data_points * n_data_points * point_size = 31839 * 31839 * 32 bits = ~4GB available memory
        try:
            dataset = OutlierDistance.simple_distance_based(data_table=dataset, cols=[col], d_function='euclidean',
                                                            d_min=0.10, f_min=0.99)
            DataViz.plot_binary_outliers(data_table=dataset, col=col, outlier_col='simple_dist_outlier')
        except MemoryError:
            print('Not enough memory available for simple distance-based outlier detection...')
            print('Skipping.')

        try:
            dataset = OutlierDistance.local_outlier_factor(data_table=dataset, cols=[col], d_function='euclidean', k=5)
            DataViz.plot_dataset(data_table=dataset, columns=[col, 'lof'], match=['exact', 'exact'],
                                 display=['line', 'points'])
        except MemoryError:
            print('Not enough memory available for local outlier factor...')
            print('Skipping.')

        # Remove all the stuff from the dataset again
        cols_to_remove = [col + '_outlier', col + '_mixture', 'simple_dist_outlier', 'lof']
        for to_remove in cols_to_remove:
            if to_remove in dataset:
                del dataset[to_remove]

    # Take Chauvenet's criterion and apply it to all but the label data
    for col in [c for c in dataset.columns if 'label' not in c]:
        print(f'Measurement is now: {col}')
        dataset = OutlierDistribution.chauvenet(data_table=dataset, col=col)
        dataset.loc[dataset[f'{col}_outlier'], col] = np.nan
        del dataset[col + '_outlier']

    dataset.to_csv(DATA_PATH / RESULT_FILENAME)

=======
    # Create the outlier classes.
    OutlierDistr = DistributionBasedOutlierDetection()
    OutlierDist = DistanceBasedOutlierDetection()
    #chose one of the outlier methods: chauvenet, mixture, distance or LOF via the argument parser at the bottom of this page. 

    if FLAGS.mode == 'chauvenet':

        # And investigate the approaches for all relevant attributes.
        for col in outlier_columns:

            print(f"Applying Chauvenet outlier criteria for column {col}")

            # And try out all different approaches. Note that we have done some optimization
            # of the parameter values for each of the approaches by visual inspection.
            dataset = OutlierDistr.chauvenet(dataset, col)
            DataViz.plot_binary_outliers(
                dataset, col, col + '_outlier')

    elif FLAGS.mode == 'mixture':

        for col in outlier_columns:

            print(f"Applying mixture model for column {col}")
            dataset = OutlierDistr.mixture_model(dataset, col)
            DataViz.plot_dataset(dataset, [
                                 col, col + '_mixture'], ['exact', 'exact'], ['line', 'points'])
            # This requires:
            # n_data_points * n_data_points * point_size =
            # 31839 * 31839 * 32 bits = ~4GB available memory

    elif FLAGS.mode == 'distance':
        for col in outlier_columns:
            try:
                dataset = OutlierDist.simple_distance_based(
                    dataset, [col], 'euclidean', FLAGS.dmin, FLAGS.fmin)
                DataViz.plot_binary_outliers(
                    dataset, col, 'simple_dist_outlier')
            except MemoryError as e:
                print(
                    'Not enough memory available for simple distance-based outlier detection...')
                print('Skipping.')

    elif FLAGS.mode == 'LOF':
        for col in outlier_columns:
            try:
                dataset = OutlierDist.local_outlier_factor(
                    dataset, [col], 'euclidean', FLAGS.K)
                DataViz.plot_dataset(dataset, [col, 'lof'], [
                                     'exact', 'exact'], ['line', 'points'])
            except MemoryError as e:
                print('Not enough memory available for lof...')
                print('Skipping.')

    elif FLAGS.mode == 'final':

        # We use Chauvenet's criterion for the final version and apply it to all but the label data...
        for col in [c for c in dataset.columns if not 'label' in c]:

            print(f'Measurement is now: {col}')
            dataset = OutlierDistr.chauvenet(dataset, col)
            dataset.loc[dataset[f'{col}_outlier'] == True, col] = np.nan
            del dataset[col + '_outlier']

        dataset.to_csv(DATA_PATH / RESULT_FNAME)

>>>>>>> 8d5af3cb

if __name__ == '__main__':
    # Command line arguments
    parser = argparse.ArgumentParser()


    parser.add_argument('--mode', type=str, default='final',
                        help="Select what version to run: LOF, distance, mixture, chauvenet or final \
                        'LOF' applies the Local Outlier Factor to a single variable \
                        'distance' applies a distance based outlier detection method to a single variable \
                        'mixture' applies a mixture model to detect outliers for a single variable\
                        'chauvenet' applies Chauvenet outlier detection method to a single variable \
                        'final' is used for the next chapter", choices=['LOF', 'distance', 'mixture', 'chauvenet', 'final'])

   
   
    parser.add_argument('--K', type=int, default=5,
                        help="Local Outlier Factor:  K is the number of neighboring points considered")

    parser.add_argument('--dmin', type=int, default=0.10,
                        help="Simple distance based:  dmin is ... ")

    parser.add_argument('--fmin', type=int, default=0.99,
                        help="Simple distance based:  fmin is ... ")

    FLAGS, unparsed = parser.parse_known_args()

    main()<|MERGE_RESOLUTION|>--- conflicted
+++ resolved
@@ -17,19 +17,7 @@
 from pathlib import Path
 import argparse
 
-# Set up file names and locations.
-DATA_PATH = Path('./intermediate_datafiles/')
-DATASET_FNAME = 'chapter2_result.csv'
-RESULT_FNAME = 'chapter3_result_outliers.csv'
 
-def print_flags():
-    """
-    Prints all entries in FLAGS variable.
-    """
-    for key, value in vars(FLAGS).items():
-        print(key + ' : ' + str(value))
-
-<<<<<<< HEAD
 def main():
     # Set up file names and locations
     DATA_PATH = Path('./intermediate_datafiles/')
@@ -37,13 +25,6 @@
     RESULT_FILENAME = sys.argv[2] if len(sys.argv) > 2 else 'chapter3_result_outliers.csv'
 
     # Import the data from the specified location and parse the date index
-=======
-
-def main():
-
-    print_flags()
-    # Next, import the data from the specified location and parse the date index.
->>>>>>> 8d5af3cb
     try:
         dataset = pd.read_csv(Path(DATA_PATH / DATASET_FILENAME), index_col=0)
         dataset.index = pd.to_datetime(dataset.index)
@@ -51,21 +32,13 @@
         print('File not found, try to run the preceding crowdsignals scripts first!')
         raise e
 
-<<<<<<< HEAD
     # Create an instance of visualization class to plot the results
     DataViz = VisualizeDataset(module_path=__file__)
-=======
-    # We'll create an instance of our visualization class to plot the results.
-    DataViz = VisualizeDataset(__file__)
-
-
->>>>>>> 8d5af3cb
 
     # Step 1: See whether there are some outliers that need to be preferably removed
 
     # Set the columns to experiment on
     outlier_columns = ['acc_phone_x', 'light_phone_lux']
-<<<<<<< HEAD
 
     # Create the outlier classes
     OutlierDistribution = DistributionBasedOutlierDetection()
@@ -115,98 +88,6 @@
 
     dataset.to_csv(DATA_PATH / RESULT_FILENAME)
 
-=======
-    # Create the outlier classes.
-    OutlierDistr = DistributionBasedOutlierDetection()
-    OutlierDist = DistanceBasedOutlierDetection()
-    #chose one of the outlier methods: chauvenet, mixture, distance or LOF via the argument parser at the bottom of this page. 
-
-    if FLAGS.mode == 'chauvenet':
-
-        # And investigate the approaches for all relevant attributes.
-        for col in outlier_columns:
-
-            print(f"Applying Chauvenet outlier criteria for column {col}")
-
-            # And try out all different approaches. Note that we have done some optimization
-            # of the parameter values for each of the approaches by visual inspection.
-            dataset = OutlierDistr.chauvenet(dataset, col)
-            DataViz.plot_binary_outliers(
-                dataset, col, col + '_outlier')
-
-    elif FLAGS.mode == 'mixture':
-
-        for col in outlier_columns:
-
-            print(f"Applying mixture model for column {col}")
-            dataset = OutlierDistr.mixture_model(dataset, col)
-            DataViz.plot_dataset(dataset, [
-                                 col, col + '_mixture'], ['exact', 'exact'], ['line', 'points'])
-            # This requires:
-            # n_data_points * n_data_points * point_size =
-            # 31839 * 31839 * 32 bits = ~4GB available memory
-
-    elif FLAGS.mode == 'distance':
-        for col in outlier_columns:
-            try:
-                dataset = OutlierDist.simple_distance_based(
-                    dataset, [col], 'euclidean', FLAGS.dmin, FLAGS.fmin)
-                DataViz.plot_binary_outliers(
-                    dataset, col, 'simple_dist_outlier')
-            except MemoryError as e:
-                print(
-                    'Not enough memory available for simple distance-based outlier detection...')
-                print('Skipping.')
-
-    elif FLAGS.mode == 'LOF':
-        for col in outlier_columns:
-            try:
-                dataset = OutlierDist.local_outlier_factor(
-                    dataset, [col], 'euclidean', FLAGS.K)
-                DataViz.plot_dataset(dataset, [col, 'lof'], [
-                                     'exact', 'exact'], ['line', 'points'])
-            except MemoryError as e:
-                print('Not enough memory available for lof...')
-                print('Skipping.')
-
-    elif FLAGS.mode == 'final':
-
-        # We use Chauvenet's criterion for the final version and apply it to all but the label data...
-        for col in [c for c in dataset.columns if not 'label' in c]:
-
-            print(f'Measurement is now: {col}')
-            dataset = OutlierDistr.chauvenet(dataset, col)
-            dataset.loc[dataset[f'{col}_outlier'] == True, col] = np.nan
-            del dataset[col + '_outlier']
-
-        dataset.to_csv(DATA_PATH / RESULT_FNAME)
-
->>>>>>> 8d5af3cb
 
 if __name__ == '__main__':
-    # Command line arguments
-    parser = argparse.ArgumentParser()
-
-
-    parser.add_argument('--mode', type=str, default='final',
-                        help="Select what version to run: LOF, distance, mixture, chauvenet or final \
-                        'LOF' applies the Local Outlier Factor to a single variable \
-                        'distance' applies a distance based outlier detection method to a single variable \
-                        'mixture' applies a mixture model to detect outliers for a single variable\
-                        'chauvenet' applies Chauvenet outlier detection method to a single variable \
-                        'final' is used for the next chapter", choices=['LOF', 'distance', 'mixture', 'chauvenet', 'final'])
-
-   
-   
-    parser.add_argument('--K', type=int, default=5,
-                        help="Local Outlier Factor:  K is the number of neighboring points considered")
-
-    parser.add_argument('--dmin', type=int, default=0.10,
-                        help="Simple distance based:  dmin is ... ")
-
-    parser.add_argument('--fmin', type=int, default=0.99,
-                        help="Simple distance based:  fmin is ... ")
-
-    FLAGS, unparsed = parser.parse_known_args()
-
     main()