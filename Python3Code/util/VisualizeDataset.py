import itertools
import sys
from pathlib import Path
from typing import List, Tuple
import matplotlib.dates as md
import matplotlib.pyplot as plt
import numpy as np
import pandas as pd
from scipy.cluster.hierarchy import dendrogram
<<<<<<< HEAD
=======
import itertools
from scipy.optimize import curve_fit
import re
import math
import sys
from pathlib import Path
import dateutil
import matplotlib as mpl
mpl.use('tkagg')
>>>>>>> a9b9e011


class VisualizeDataset:
    point_displays = ['+', 'x']
    line_displays = ['-']
    colors = ['r', 'g', 'b', 'c', 'm', 'y', 'k']

    # Set some initial attributes to define and create a save location for the images
    def __init__(self, module_path: str = '.py'):
        subdir = Path(module_path).name.split('.')[0]

        self.plot_number = 1
        self.figures_dir = Path('figures') / subdir
        self.figures_dir.mkdir(exist_ok=True, parents=True)

<<<<<<< HEAD
    def save(self, plot_obj: plt, formats: Tuple[str] = ('png',)):
=======

    def save(self, plot_obj, formats=('png', 'eps', 'pdf')): # 'svg'

>>>>>>> a9b9e011
        fig_name = f'figure_{self.plot_number}'
        for f in formats:
            save_path = self.figures_dir / f'{fig_name}.{f}'
            plot_obj.savefig(save_path)
            print(f'Figure saved to {save_path}')
        self.plot_number += 1

    def plot_dataset(self, data_table: pd.DataFrame, columns: List[str], match: str = 'like', display: str = 'line'):
        """
        Plot the dataset, here columns can specify a specific attribute, but also a generic name that occurs
        among multiple attributes (e.g. label which occurs as labelWalking, etc). In such a case they are plotted
        in the same graph. The display should express whether points or a line should be plotted.
        Match can be 'exact' or 'like'. Display can be 'points' or 'line'.
        """

        names = list(data_table.columns)

        # Create subplots if more columns are specified
        if len(columns) > 1:
            f, xar = plt.subplots(len(columns), sharex=True, sharey=False)
        else:
            f, xar = plt.subplots()
            xar = [xar]

        f.subplots_adjust(hspace=0.4)

        xfmt = md.DateFormatter('%H:%M')

        # Pass through the columns specified.
        for i in range(0, len(columns)):
            xar[i].xaxis.set_major_formatter(xfmt)
            xar[i].set_prop_cycle(color=['b', 'g', 'r', 'c', 'm', 'y', 'k'])
            # if a column match is specified as 'exact', select the column name(s) with an exact match.
            # If it's specified as 'like', select columns containing the name.

            # We can match exact (i.e. a columns name is an exact name of a columns or 'like' for
            # which we need to find columns names in the dataset that contain the name.
            if match[i] == 'exact':
                relevant_cols = [columns[i]]
            elif match[i] == 'like':
                relevant_cols = [name for name in names if columns[i] == name[0:len(columns[i])]]
            else:
                raise ValueError("Match should be 'exact' or 'like' for " + str(i) + ".")

            max_values = []
            min_values = []

            # Pass through the relevant columns.
            for j in range(0, len(relevant_cols)):
                # Create a mask to ignore the NaN and Inf values when plotting:
                mask = data_table[relevant_cols[j]].replace([np.inf, -np.inf], np.nan).notnull()
                max_values.append(data_table[relevant_cols[j]][mask].max())
                min_values.append(data_table[relevant_cols[j]][mask].min())

                # Display point, or as a line
                if display[i] == 'points':
                    xar[i].plot(data_table.index[mask], data_table[relevant_cols[j]][mask],
                                self.point_displays[j % len(self.point_displays)])
                else:
                    xar[i].plot(data_table.index[mask], data_table[relevant_cols[j]][mask],
                                self.line_displays[j % len(self.line_displays)])

            xar[i].tick_params(axis='y', labelsize=10)
            xar[i].legend(relevant_cols, fontsize='xx-small', numpoints=1, loc='upper center',
                          bbox_to_anchor=(0.5, 1.3), ncol=len(relevant_cols), fancybox=True, shadow=True)

            xar[i].set_ylim([min(min_values) - 0.1 * (max(max_values) - min(min_values)),
                             max(max_values) + 0.1 * (max(max_values) - min(min_values))])

        # Make sure we get a nice figure with only a single x-axis and labels there.
        plt.setp([a.get_xticklabels() for a in f.axes[:-1]], visible=False)
        plt.xlabel('time')
        self.save(plt)
        plt.show()

    def plot_xy(self, x: List[float], y: List[float], method: str = 'plot', xlabel: str = None, ylabel: str = None,
                xlim: Tuple[int, int] = None, ylim: Tuple[int, int] = None, names: List[str] = None,
                line_styles: List[str] = None, title: str = None):
        for input_values in x, y:
            if not hasattr(input_values[0], '__iter__'):
                raise TypeError('x/y should be given as a list of lists of coordinates')

        plot_method = getattr(plt, method)
        for i, (x_line, y_line) in enumerate(zip(x, y)):

            plot_method(x_line, y_line, line_styles[i]) if line_styles is not None else plt.plot(x_line, y_line)

            if xlabel is not None:
                plt.xlabel(xlabel)
            if ylabel is not None:
                plt.ylabel(ylabel)
            if xlim is not None:
                plt.xlim(xlim)
            if ylim is not None:
                plt.ylim(ylim)
            if title is not None:
                plt.title(title)
            if names is not None:
                plt.legend(names)

        self.save(plt)
        plt.show()

    def plot_dataset_boxplot(self, dataset: pd.DataFrame, cols: List[str]):
        plt.Figure()
        dataset[cols].plot.box()
        plt.ylim([-30, 30])
        self.save(plt)
        plt.show()

    def plot_fourier_amplitudes(self, freq: np.ndarray, ampl_real: np.ndarray, ampl_imag: np.ndarray):
        """
        Plot the real and imaginary amplitudes of the frequencies found in the Fourier transformation.
        """

        plt.xlabel('Freq(Hz)')
        plt.ylabel('amplitude')
        # Plot the real values as a '+' and imaginary in the same way (though with a different color)
        plt.plot(freq, ampl_real, '+', freq, ampl_imag, '+')
        plt.legend(['real', 'imaginary'], numpoints=1)
        self.save(plt)
        plt.show()

    def plot_binary_outliers(self, data_table: pd.DataFrame, col: str, outlier_col: str):
        """
        Plot outliers in case of a binary outlier score. Here, the col specifies the real data column and outlier_col
        the columns with a binary value (outlier or not).
        """

        data_table.loc[:, :] = data_table.dropna(axis=0, subset=[col, outlier_col])
        data_table.loc[:, outlier_col] = data_table[outlier_col].astype('bool')
        f, xar = plt.subplots()
        xfmt = md.DateFormatter('%H:%M')
        xar.xaxis.set_major_formatter(xfmt)
        plt.xlabel('time')
        plt.ylabel('value')
        # Plot data points that are outliers in red and non outliers in blue
        xar.plot(data_table.index[data_table[outlier_col]], data_table[col][data_table[outlier_col]], 'r+')
        xar.plot(data_table.index[~data_table[outlier_col]], data_table[col][~data_table[outlier_col]], 'b+')
        plt.legend(['outlier ' + col, 'no_outlier_' + col], numpoints=1, fontsize='xx-small', loc='upper center',
                   ncol=2, fancybox=True, shadow=True)
        self.save(plt)
        plt.show()

    def plot_imputed_values(self, data_table: pd.DataFrame, names: List[str], col: str, *values: pd.DataFrame):
        """
        Plot values that have been imputed using one of our imputation approaches. Here, values expresses the 1 to n
        datasets that have resulted from value imputation.
        """

        xfmt = md.DateFormatter('%H:%M')

        # Create proper subplots
        if len(values) > 0:
            f, xar = plt.subplots(len(values) + 1, sharex=True, sharey=False)
        else:
            f, xar = plt.subplots()
            xar = [xar]

        f.subplots_adjust(hspace=0.4)

        # Plot the regular dataset
        xar[0].xaxis.set_major_formatter(xfmt)
        xar[0].plot(data_table.index[data_table[col].notnull()], data_table[col][data_table[col].notnull()], 'b+',
                    markersize='2')
        xar[0].legend([names[0]], fontsize='small', numpoints=1, loc='upper center', bbox_to_anchor=(0.5, 1.3), ncol=1,
                      fancybox=True, shadow=True)

        # Plot the others that have resulted from imputation
        for i in range(1, len(values) + 1):
            xar[i].xaxis.set_major_formatter(xfmt)
            xar[i].plot(data_table.index, values[i - 1], 'b+', markersize='2')
            xar[i].legend([names[i]], fontsize='small', numpoints=1, loc='upper center', bbox_to_anchor=(0.5, 1.3),
                          ncol=1, fancybox=True, shadow=True)

        # Diplay is nicely in subplots
        plt.setp([a.get_xticklabels() for a in f.axes[:-1]], visible=False)
        plt.xlabel('time')
        self.save(plt)
        plt.show()

    def plot_clusters_3d(self, data_table: pd.DataFrame, data_cols: List[str], cluster_col: str, label_cols: List[str]):
        """
        Plot clusters that result from the application of a clustering algorithm and also shows the class label of
        points. Clusters are displayed via colors, classes by means of different types of points. We assume that three
        data columns are clustered that do not include the label. We assume the labels to be represented by 1 or more
        binary columns.
        """

        color_index = 0
        point_displays = ['+', 'x', '*', 'd', 'o', 's', '<', '>']

        # Determine the number of clusters:
        clusters = data_table[cluster_col].unique()
        labels = []

        # Get the possible labels, assuming 1 or more label columns with binary values.
        for i in range(0, len(label_cols)):
            labels.extend([name for name in list(data_table.columns) if label_cols[i] == name[0:len(label_cols[i])]])

        fig = plt.figure()
        ax = fig.add_subplot(111, projection='3d')
        handles = []

        # Plot clusters individually with a certain color.
        for cluster in clusters:
            marker_index = 0
            # And make sure the points of a label receive the right marker type.
            for label in labels:
                rows = data_table.loc[(data_table[cluster_col] == cluster) & (data_table[label] > 0)]
                # Now we come to the assumption that there are three data_cols specified:
                if not len(data_cols) == 3:
                    return
                plot_color = self.colors[color_index % len(self.colors)]
                plot_marker = point_displays[marker_index % len(point_displays)]
                pt = ax.scatter(rows[data_cols[0]], rows[data_cols[1]], rows[data_cols[2]], c=plot_color,
                                marker=plot_marker)
                if color_index == 0:
                    handles.append(pt)
                ax.set_xlabel(data_cols[0])
                ax.set_ylabel(data_cols[1])
                ax.set_zlabel(data_cols[2])
                marker_index += 1
            color_index += 1

        plt.legend(handles, labels, fontsize='xx-small', numpoints=1)
        self.save(plt)
        plt.show()

    def plot_silhouette(self, data_table: pd.DataFrame, cluster_col: str, silhouette_col: str):
        """
        Plot the silhouettes of the different clusters that have been identified. It plots the silhouette of the
        individual datapoints per cluster to allow studying the clusters internally as well. For this,
        a column expressing the silhouette for each datapoint is assumed.
        Taken from the examples of scikit learn
        (https://scikit-learn.org/stable/auto_examples/cluster/plot_kmeans_silhouette_analysis.html)
        """

        clusters = data_table[cluster_col].unique()

        fig, ax1 = plt.subplots(1, 1)
        ax1.set_xlim([-0.1, 1])
        # ax1.set_ylim([0, len(data_table.index) + (len(clusters) + 1) * 10])
        y_lower = 10
        for i in range(0, len(clusters)):
            # Aggregate the silhouette scores for samples belonging to
            # cluster i, and sort them
            rows = data_table.mask(data_table[cluster_col] == clusters[i])
            ith_cluster_silhouette_values = np.array(rows[silhouette_col])
            ith_cluster_silhouette_values.sort()

            size_cluster_i = len(rows.index)
            y_upper = y_lower + size_cluster_i

            color = plt.get_cmap('Spectral')(float(i) / len(clusters))
            ax1.fill_betweenx(np.arange(y_lower, y_upper),
                              0, ith_cluster_silhouette_values,
                              facecolor=color, edgecolor=color, alpha=0.7)

            # Label the silhouette plots with their cluster numbers at the middle
            ax1.text(-0.05, y_lower + 0.5 * size_cluster_i, str(i))

            # Compute the new y_lower for next plot
            y_lower = y_upper + 10  # 10 for the 0 samples

        ax1.set_title("The silhouette plot for the various clusters.")
        ax1.set_xlabel("The silhouette coefficient values")
        ax1.set_ylabel("Cluster label")

        # The vertical line for average silhouette score of all the values
        ax1.axvline(x=data_table[silhouette_col].mean(), color="red", linestyle="--")

        ax1.set_yticks([])  # Clear the yaxis labels / ticks
        ax1.set_xticks([-0.1, 0, 0.2, 0.4, 0.6, 0.8, 1])
        self.save(plt)
        plt.show()

    def plot_dendrogram(self, dataset, linkage):
        """
        Plot a dendorgram for hierarchical clustering. It assumes that the linkage as used in sklearn is passed as an
        argument as well.
        """

        sys.setrecursionlimit(40000)
        plt.title('Hierarchical Clustering Dendrogram')
        plt.xlabel('time points')
        plt.ylabel('distance')
        times = dataset.index.strftime('%H:%M:%S')
        dendrogram(linkage, truncate_mode='lastp', p=16, show_leaf_counts=True, leaf_rotation=45., leaf_font_size=8.,
                   show_contracted=True, labels=times)
        self.save(plt)
        plt.show()

    def plot_confusion_matrix(self, confusion_matrix, classes, normalize=False):
        """
        Plot the confusion matrix that has been derived in the evaluation metrics. Classes expresses the labels
        for the matrix. We can normalize or show the raw counts. Of course this applies to classification problems.
        Taken from https://scikit-learn.org/stable/auto_examples/model_selection/plot_confusion_matrix.html
        """

        # Select the colormap
        cmap = plt.cm.Blues
        plt.imshow(confusion_matrix, interpolation='nearest', cmap=cmap)
        plt.title('confusion matrix')
        plt.colorbar()
        tick_marks = np.arange(len(classes))
        plt.xticks(tick_marks, classes, rotation=45)
        plt.yticks(tick_marks, classes)

        if normalize:
            confusion_matrix = confusion_matrix.astype('float') / confusion_matrix.sum(axis=1)[:, np.newaxis]

        thresh = confusion_matrix.max() / 2.
        for i, j in itertools.product(range(confusion_matrix.shape[0]), range(confusion_matrix.shape[1])):
            plt.text(j, i, confusion_matrix[i, j], horizontalalignment="center",
                     color="white" if confusion_matrix[i, j] > thresh else "black")

        plt.tight_layout()
        plt.ylabel('True label')
        plt.xlabel('Predicted label')
        self.save(plt)
        plt.show()

    def plot_numerical_prediction_versus_real(self, train_time, train_y, regr_train_y, test_time, test_y, regr_test_y,
                                              label):
        """
        Plot the predictions or an algorithms (both for the training and test set) versus the real values for a
        regression problem. It assumes only a single value to be predicted over a number of cases. The variables
        identified with reg_ are the predictions.
        """

        # Plot the values, training set cases in blue, test set in red
        f, xar = plt.subplots(1, 1)

        xfmt = md.DateFormatter('%H:%M')
        xar.xaxis.set_major_formatter(xfmt)
        xar.set_prop_cycle(color=['b', 'g', 'r', 'c', 'm', 'y', 'k'])
        plt.plot(train_time, train_y, '-', linewidth=0.5)
        plt.plot(train_time, regr_train_y, '--', linewidth=0.5)

        plt.plot(test_time, test_y, '-', linewidth=0.5)
        plt.plot(test_time, regr_test_y, '--', linewidth=0.5)

        plt.legend(['real values training', 'predicted values training', 'real values test', 'predicted values test'],
                   loc=4)

        # And create some fancy stuff in the figure to label the training and test set a bit clearer.
        max_y_value = max(max(train_y.tolist()), max(regr_train_y.tolist()), max(test_y.tolist()),
                          max(regr_test_y.tolist()))
        min_y_value = min(min(train_y.tolist()), min(regr_train_y.tolist()), min(test_y.tolist()),
                          min(regr_test_y.tolist()))
        value_range = max_y_value - min_y_value
        y_coord_labels = max(max(train_y.tolist()), max(regr_train_y.tolist()), max(test_y.tolist()),
                             max(regr_test_y.tolist())) + (0.01 * value_range)

        plt.title('Performance of model for ' + str(label))
        plt.ylabel(label)
        plt.xlabel('time')
        plt.annotate('', xy=(train_time[0], y_coord_labels), xycoords='data', xytext=(train_time[-1], y_coord_labels),
                     textcoords='data', arrowprops={'arrowstyle': '<->'})
        plt.annotate('training set', xy=(train_time[int(float(len(train_time)) / 2)], y_coord_labels * 1.02),
                     color='blue', xycoords='data', ha='center')
        plt.annotate('', xy=(test_time[0], y_coord_labels), xycoords='data', xytext=(test_time[-1], y_coord_labels),
                     textcoords='data', arrowprops={'arrowstyle': '<->'})
        plt.annotate('test set', xy=(test_time[int(float(len(test_time)) / 2)], y_coord_labels * 1.02), color='red',
                     xycoords='data', ha='center')
        self.save(plt)
        plt.show()

    def plot_pareto_front(self, dynsys_output):
        """
        Plot the Pareto front for multi objective optimization problems (for the dynamical systems stuff). We consider
        the raw output of the MO dynamical systems approach, which includes rows with the fitness and predictions for
        the training and test set. We select the fitness and plot them in a graph. Note that the plot only considers
        the first two dimensions.
        """

        fit_1_train = []
        fit_2_train = []
        for row in dynsys_output:
            fit_1_train.append(row[1][0])
            fit_2_train.append(row[1][1])

        plt.scatter(fit_1_train, fit_2_train, color='r')
        plt.xlabel('mse on ' + str(dynsys_output[0][0].columns[0]))
        plt.ylabel('mse on ' + str(dynsys_output[0][0].columns[1]))
        self.save(plt)
        plt.show()

    def plot_numerical_prediction_versus_real_dynsys_mo(self, train_time, train_y, test_time, test_y, dynsys_output,
                                                        individual, label):
        """
        Plot a prediction for a regression model in case it concerns a multi-objective dynamical systems model. Here,
        plot the individual specified. Again, the complete output of the MO approach is used as argument.
        """

        regr_train_y = dynsys_output[individual][0][label]
        regr_test_y = dynsys_output[individual][2][label]
        train_y = train_y[label]
        test_y = test_y[label]
        self.plot_numerical_prediction_versus_real(train_time, train_y, regr_train_y, test_time, test_y, regr_test_y,
                                                   label)

    def plot_performances(self, algs, feature_subset_names, scores_over_all_algs, ylim, std_mult, y_name):
        """
        Visualize the performance of different algorithms over different feature sets. Assumes the scores to contain
        a score on the training set followed by an sd, and the same for the test set.
        """

        width = float(1) / (len(feature_subset_names) + 1)
        ind = np.arange(len(algs))
        for i in range(0, len(feature_subset_names)):
            means = []
            std = []
            for j in range(0, len(algs)):
                means.append(scores_over_all_algs[i][j][2])
                std.append(std_mult * scores_over_all_algs[i][j][3])
            plt.errorbar(ind + i * width, means, yerr=std, fmt=self.colors[i % len(self.colors)] + 'o', markersize='3')
        plt.ylabel(y_name)
        plt.xticks(ind + (float(len(feature_subset_names)) / 2) * width, algs)
        plt.legend(feature_subset_names, loc=4, numpoints=1)
        if ylim is not None:
            plt.ylim(ylim)
        self.save(plt)
        plt.show()

    def plot_performances_classification(self, algs, feature_subset_names, scores_over_all_algs):
        self.plot_performances(algs, feature_subset_names, scores_over_all_algs, [0.70, 1.0], 2, 'Accuracy')

    def plot_performances_regression(self, algs, feature_subset_names, scores_over_all_algs):
        self.plot_performances(algs, feature_subset_names, scores_over_all_algs, None, 1, 'Mean Squared Error')<|MERGE_RESOLUTION|>--- conflicted
+++ resolved
@@ -7,18 +7,8 @@
 import numpy as np
 import pandas as pd
 from scipy.cluster.hierarchy import dendrogram
-<<<<<<< HEAD
-=======
-import itertools
-from scipy.optimize import curve_fit
-import re
-import math
-import sys
-from pathlib import Path
-import dateutil
 import matplotlib as mpl
 mpl.use('tkagg')
->>>>>>> a9b9e011
 
 
 class VisualizeDataset:
@@ -34,13 +24,9 @@
         self.figures_dir = Path('figures') / subdir
         self.figures_dir.mkdir(exist_ok=True, parents=True)
 
-<<<<<<< HEAD
-    def save(self, plot_obj: plt, formats: Tuple[str] = ('png',)):
-=======
-
     def save(self, plot_obj, formats=('png', 'eps', 'pdf')): # 'svg'
 
->>>>>>> a9b9e011
+
         fig_name = f'figure_{self.plot_number}'
         for f in formats:
             save_path = self.figures_dir / f'{fig_name}.{f}'
