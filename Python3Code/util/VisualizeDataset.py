--- conflicted
+++ resolved
@@ -25,12 +25,7 @@
         self.figures_dir = Path('figures') / subdir
         self.figures_dir.mkdir(exist_ok=True, parents=True)
 
-<<<<<<< HEAD
-    def save(self, plot_obj, formats=('png', 'eps', 'pdf')):  # 'svg'
-=======
-
-    def save(self, plot_obj, formats=('png', 'pdf')): # 'svg'
->>>>>>> 57511cff
+    def save(self, plot_obj, formats=('png', 'pdf')):  # 'svg'
 
         fig_name = f'figure_{self.plot_number}'
         for f in formats:
@@ -281,7 +276,7 @@
         for i in range(0, len(clusters)):
             # Aggregate the silhouette scores for samples belonging to
             # cluster i, and sort them
-            rows = data_table.mask(data_table[cluster_col] != clusters[i])
+            rows = data_table.mask(data_table[cluster_col] == clusters[i])
             ith_cluster_silhouette_values = np.array(rows[silhouette_col])
             ith_cluster_silhouette_values.sort()
 
